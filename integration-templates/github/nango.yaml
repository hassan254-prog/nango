--- conflicted
+++ resolved
@@ -51,16 +51,12 @@
                 endpoint: GET /github/list-repos
                 output: GithubRepo
                 description: |
-<<<<<<< HEAD
-                    List github repos from an organization
-=======
                     List github repos from an organization.
             github-issues-demo-action:
                 endpoint: POST /github/demo-write-issue
                 input: GithubWriteIssueInput
                 description: |
                     Create a GitHub issue in Nango's showcase repository.
->>>>>>> 1505a7e6
 models:
     Issue:
         id: integer
