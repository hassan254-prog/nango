import type { ParamsSerializerOptions } from 'axios';

export enum AuthModes {
    OAuth1 = 'OAUTH1',
    OAuth2 = 'OAUTH2',
    Basic = 'BASIC',
    ApiKey = 'API_KEY',
    AppStore = 'APP_STORE',
    Custom = 'CUSTOM',
    App = 'APP',
    None = 'NONE'
}

export interface CredentialsCommon<T = Record<string, any>> {
    type: AuthModes;
    raw: T;
}

export interface OAuth1Credentials extends CredentialsCommon {
    type: AuthModes.OAuth1;
    oauth_token: string;
    oauth_token_secret: string;
}

export interface OAuth2Credentials extends CredentialsCommon {
    type: AuthModes.OAuth2;
    access_token: string;

    refresh_token?: string;
    expires_at?: Date | undefined;
}

export interface AppCredentials extends CredentialsCommon {
    type: AuthModes.App;
    access_token: string;
    expires_at?: Date | undefined;
    raw: Record<string, any>;
}

export interface ProxyConfiguration {
    endpoint: string;
    providerConfigKey?: string;
    connectionId?: string;

    method?: 'GET' | 'POST' | 'PATCH' | 'PUT' | 'DELETE' | 'get' | 'post' | 'patch' | 'put' | 'delete';
    headers?: Record<string, string>;
    params?: string | Record<string, string | number>;
    paramsSerializer?: ParamsSerializerOptions;
    data?: unknown;
    retries?: number;
    baseUrlOverride?: string;
    decompress?: boolean;
    responseType?: 'arraybuffer' | 'blob' | 'document' | 'json' | 'text' | 'stream';
}

type FilterAction = 'added' | 'updated' | 'deleted' | 'ADDED' | 'UPDATED' | 'DELETED';
type CombinedFilterAction = `${FilterAction},${FilterAction}`;

export interface GetRecordsRequestConfig {
    providerConfigKey: string;
    connectionId: string;
    model: string;
    delta?: string;
    offset?: number;
    limit?: number;
    sortBy?: 'updatedAt' | 'createdAt' | 'id';
    order?: 'asc' | 'desc';
    includeNangoMetadata?: boolean;
    filter?: FilterAction | CombinedFilterAction;
}

export interface ListRecordsRequestConfig {
    providerConfigKey: string;
    connectionId: string;
    model: string;
    delta?: string;
    limit?: number;
    filter?: FilterAction | CombinedFilterAction;
    cursor?: string | null;
}

export interface BasicApiCredentials extends CredentialsCommon {
    type: AuthModes.Basic;
    username: string;
    password: string;
}

export interface ApiKeyCredentials extends CredentialsCommon {
    type: AuthModes.ApiKey;
    apiKey: string;
}

type AuthCredentials = OAuth2Credentials | OAuth1Credentials | BasicApiCredentials | ApiKeyCredentials | AppCredentials;

export interface Metadata {
    [key: string]: string | Record<string, any>;
}

export interface Connection {
    id?: number;
    created_at?: Date;
    updated_at?: Date;
    provider_config_key: string;
    connection_id: string;
    connection_config: Record<string, string>;
    environment_id: number;
    metadata: Metadata | null;
    credentials_iv?: string | null;
    credentials_tag?: string | null;
    credentials: AuthCredentials;
}

export interface ConnectionList {
    id: number;
    connection_id: string;
    provider_config_key: string;
    provider: string;
    created: string;
    metadata?: Metadata | null;
}

export interface IntegrationWithCreds extends Integration {
    client_id: string;
    client_secret: string;
    scopes: string;
<<<<<<< HEAD
    created_at: Date;
=======
    has_webhook: boolean;
    webhook_url?: string;
>>>>>>> 0c25c258
}

interface Timestamps {
    created_at: string;
    updated_at: string;
}

export interface Sync extends Timestamps {
    id: string;
    name: string;
    connection_id: string;
    last_sync_date: string;
}

export interface SyncConfig extends Timestamps {
    name: string;
    description?: string;
}

export interface Action extends Timestamps {
    name: string;
}

type SyncType = 'INCREMENTAL' | 'INITIAL';

export interface Integration {
    unique_key: string;
    provider: string;
    syncs: SyncConfig[];
    actions: Action[];
}

export interface SyncStatus {
    id: string;
    type: SyncType;
    finishedAt: string;
    nextScheduledSyncAt: string;
    name: string;
    status: 'RUNNING' | 'SUCCESS' | 'ERROR' | 'PAUSED' | 'STOPPED';
    frequency: string;
    latestResult: Record<string, StatusAction>;
}

export interface StatusAction {
    added: number;
    updated: number;
    deleted?: number;
}

export interface SyncStatusResponse {
    syncs: SyncStatus[];
}

export interface UpdateSyncFrequencyResponse {
    frequency: string;
}<|MERGE_RESOLUTION|>--- conflicted
+++ resolved
@@ -123,12 +123,9 @@
     client_id: string;
     client_secret: string;
     scopes: string;
-<<<<<<< HEAD
     created_at: Date;
-=======
     has_webhook: boolean;
     webhook_url?: string;
->>>>>>> 0c25c258
 }
 
 interface Timestamps {
