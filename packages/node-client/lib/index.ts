import crypto from 'node:crypto';
import type { AxiosRequestConfig, AxiosResponse } from 'axios';
import axios from 'axios';

import type {
    ApiKeyCredentials,
    AppCredentials,
    BasicApiCredentials,
    Connection,
    ConnectionList,
    CreateConnectionOAuth1,
    CreateConnectionOAuth2,
    CredentialsCommon,
    GetRecordsRequestConfig,
    Integration,
    IntegrationWithCreds,
    ListRecordsRequestConfig,
    Metadata,
    NangoProps,
    OAuth1Token,
    ProxyConfiguration,
    RecordMetadata,
    StandardNangoConfig,
    SyncStatusResponse,
    UpdateSyncFrequencyResponse
} from './types.js';
import { AuthModes } from './types.js';
import { validateProxyConfiguration, validateSyncRecordConfiguration } from './utils.js';

export const stagingHost = 'https://api-staging.nango.dev';
export const prodHost = 'https://api.nango.dev';

export * from './types.js';

type CustomHeaders = Record<string, string | number | boolean>;

export enum SyncType {
    INITIAL = 'INITIAL',
    INCREMENTAL = 'INCREMENTAL'
}

export class Nango {
    serverUrl: string;
    secretKey: string;
    connectionId?: string;
    providerConfigKey?: string;
    isSync = false;
    dryRun = false;
    activityLogId?: number;

    constructor(config: NangoProps) {
        config.host = config.host || prodHost;
        this.serverUrl = config.host;

        if (this.serverUrl.slice(-1) === '/') {
            this.serverUrl = this.serverUrl.slice(0, -1);
        }

        if (!config.secretKey) {
            throw new Error('You must specify a secret key (cf. documentation).');
        }

        try {
            new URL(this.serverUrl);
        } catch {
            throw new Error(`Invalid URL provided for the Nango host: ${this.serverUrl}`);
        }

        this.secretKey = config.secretKey;
        this.connectionId = config.connectionId || '';
        this.providerConfigKey = config.providerConfigKey || '';

        if (config.isSync) {
            this.isSync = config.isSync;
        }

        if (config.dryRun) {
            this.dryRun = config.dryRun;
        }

        if (config.activityLogId) {
            this.activityLogId = config.activityLogId;
        }
    }

    /**
     * =======
     * INTEGRATIONS
     *      LIST
     *      GET
     *      CREATE
     *      UPDATE
     *      DELETE
     * =======
     */

    /**
     * Returns a list of integrations by sending a GET request
     * @returns {Promise<{ configs: Pick<Integration, 'unique_key' | 'provider'>[] }>} A promise that resolves with an object containing an array of integration configurations
     */
    public async listIntegrations(): Promise<{ configs: Pick<Integration, 'unique_key' | 'provider'>[] }> {
        const url = `${this.serverUrl}/config`;
        const response = await axios.get(url, { headers: this.enrichHeaders({}) });

        return response.data;
    }

    /**
     * Returns a specific integration by sending a GET request
     * @param {string} providerConfigKey - The key identifying the provider configuration on Nango
     * @param {boolean} [includeIntegrationCredentials=false] - Whether to include integration credentials in the response. Default is false
     * @returns {Promise<{ config: Integration | IntegrationWithCreds }>} A promise that resolves with an object containing an integration configuration
     */
    public async getIntegration(
        providerConfigKey: string,
        includeIntegrationCredentials: boolean = false
    ): Promise<{ config: Integration | IntegrationWithCreds }> {
        const url = `${this.serverUrl}/config/${providerConfigKey}`;
        const response = await axios.get(url, { headers: this.enrichHeaders({}), params: { include_creds: includeIntegrationCredentials } });
        return response.data;
    }

    /**
     * Creates a new integration with the specified provider and configuration key by sending a POST request
     * Optionally, you can provide credentials for the integration
     * @param {string} provider - The provider of the integration
     * @param {string} providerConfigKey - The key identifying the provider configuration on Nango
     * @param {Record<string, string>} [credentials] - Optional credentials for the integration
     * @returns {Promise<{ config: Integration }>} A promise that resolves with the created integration configuration
     */
    public async createIntegration(provider: string, providerConfigKey: string, credentials?: Record<string, string>): Promise<{ config: Integration }> {
        const url = `${this.serverUrl}/config`;
        const response = await axios.post(url, { provider, provider_config_key: providerConfigKey, ...credentials }, { headers: this.enrichHeaders({}) });
        return response.data;
    }

    /**
     * Updates an integration with the specified provider and configuration key by sending a PUT request
     * Only integrations using OAuth 1 & 2 can be updated, not integrations using API keys & Basic auth (because there is nothing to update for them)
     * @param {string} provider - The Nango API Configuration (cf. [providers.yaml](https://github.com/NangoHQ/nango/blob/master/packages/shared/providers.yaml))
     * @param {string} providerConfigKey - The key identifying the provider configuration on Nango
     * @param {Record<string, string>} [credentials] - Optional credentials to include, depending on the specific integration that you want to update
     * @returns {Promise<{ config: Integration }>} A promise that resolves with the updated integration configuration object
     */
    public async updateIntegration(provider: string, providerConfigKey: string, credentials?: Record<string, string>): Promise<{ config: Integration }> {
        const url = `${this.serverUrl}/config`;
        const response = await axios.put(url, { provider, provider_config_key: providerConfigKey, ...credentials }, { headers: this.enrichHeaders({}) });
        return response.data;
    }

    /**
     * Deletes an integration with the specified configuration key by sending a DELETE request
     * @param {string} providerConfigKey - The key identifying the provider configuration on Nango
     * @returns {Promise<AxiosResponse<void>>} A promise that resolves with the response from the server
     */
    public async deleteIntegration(providerConfigKey: string): Promise<AxiosResponse<void>> {
        const url = `${this.serverUrl}/config/${providerConfigKey}`;
        return await axios.delete(url, { headers: this.enrichHeaders({}) });
    }

    /**
     * =======
     * CONNECTIONS
     *      LIST
     *      GET
     *      IMPORT / CREATE -- DEPRECATED use REST API
     *      GET TOKEN
     *      GET RAW TOKEN
     *      GET METADATA
     *      SET METADATA
     *      DELETE
     * =======
     */

    /**
     * Returns a list of connections by sending a GET request, optionally filtered by connection ID
     * @param {string} [connectionId] - Optional. The ID of the connection to retrieve details of
     * @returns {Promise<{ connections: ConnectionList[] }>} A promise that resolves with an array of connection objects
     */
    public async listConnections(connectionId?: string): Promise<{ connections: ConnectionList[] }> {
        const response = await this.listConnectionDetails(connectionId);
        return response.data;
    }
    /**
     * Returns a connection object, which also contains access credentials and full credentials payload
     * returned by the external API by sending a GET request
     * @param {string}providerConfigKey - The integration ID used to create the connection (aka Unique Key)
     * @param {string}connectionId - This is the unique connection identifier used to identify this connection
     * @param {boolean}[forceRefresh] - Optional. When set to true, this obtains a new access token from the provider before the current token has expired
     * @param {boolean}[refreshToken] - Optional. When set to true, this returns the refresh token as part of the response
     * @returns {Promise<Connection>} A promise that resolves with a connection object
     */
    public async getConnection(providerConfigKey: string, connectionId: string, forceRefresh?: boolean, refreshToken?: boolean): Promise<Connection> {
        const response = await this.getConnectionDetails(providerConfigKey, connectionId, forceRefresh, refreshToken);
        return response.data;
    }

    /**
     * @deprecated This method has been deprecated, please use the REST API to import a connection.
     */
    public importConnection(_connectionArgs: CreateConnectionOAuth1 | (CreateConnectionOAuth2 & { metadata: string; connection_config: string })) {
        throw new Error('This method has been deprecated, please use the REST API to import a connection.');
    }

    /**
     * @deprecated This method has been deprecated, please use the REST API to import a connection.
     */
    public createConnection(_connectionArgs: CreateConnectionOAuth1 | (CreateConnectionOAuth2 & { metadata: string; connection_config: string })) {
        throw new Error('This method has been deprecated, please use the REST API to create a connection.');
    }

    /**
     * For OAuth 2: returns the access token directly as a string
     * For OAuth 2: If you want to obtain a new refresh token from the provider before the current token has expired,
     * you can set the forceRefresh argument to true
     * For OAuth 1: returns an object with 'oAuthToken' and 'oAuthTokenSecret' fields
     * @param {string}providerConfigKey - The integration ID used to create the connection (aka Unique Key)
     * @param {string}connectionId - This is the unique connection identifier used to identify this connection
     * @param {boolean}[forceRefresh] - Optional. When set to true, this obtains a new access token from the provider before the current token has expired
     */
    public async getToken(
        providerConfigKey: string,
        connectionId: string,
        forceRefresh?: boolean
    ): Promise<string | OAuth1Token | BasicApiCredentials | ApiKeyCredentials | AppCredentials> {
        const response = await this.getConnectionDetails(providerConfigKey, connectionId, forceRefresh);

        switch (response.data.credentials.type) {
            case AuthModes.OAuth2:
                return response.data.credentials.access_token;
            case AuthModes.OAuth1:
                return { oAuthToken: response.data.credentials.oauth_token, oAuthTokenSecret: response.data.credentials.oauth_token_secret };
            default:
                return response.data.credentials;
        }
    }

    /**
     * Get the full (fresh) credentials payload returned by the external API,
     * which also contains access credentials by sending a GET request
     * @param {string}providerConfigKey - The integration ID used to create the connection (aka Unique Key)
     * @param {string}connectionId - This is the unique connection identifier used to identify this connection
     * @param {boolean}[forceRefresh] - Optional. When set to true, this obtains a new access token from the provider before the current token has expired
     * @returns {Promise<T>} A promise that resolves with the raw token response
     * @template T - The type of the raw token response
     */
    public async getRawTokenResponse<T = Record<string, any>>(providerConfigKey: string, connectionId: string, forceRefresh?: boolean): Promise<T> {
        const response = await this.getConnectionDetails(providerConfigKey, connectionId, forceRefresh);
        const credentials = response.data.credentials as CredentialsCommon;
        return credentials.raw as T;
    }

    /**
     * Retrieves metadata for a given provider configuration key and connection ID by sending a GET request
     * @template T - The type of metadata to retrieve
     * @param {string} providerConfigKey - The key identifying the provider configuration on Nango
     * @param {string} connectionId - The ID of the connection for which to retrieve metadata
     * @throws {Error} - If providerConfigKey or connectionId is missing
     * @returns {Promise<T>} - A promise that resolves with the retrieved metadata
     */
    public async getMetadata<T = Metadata>(providerConfigKey: string, connectionId: string): Promise<T> {
        if (!providerConfigKey) {
            throw new Error('Provider Config Key is required');
        }

        if (!connectionId) {
            throw new Error('Connection Id is required');
        }

        const response = await this.getConnectionDetails(providerConfigKey, connectionId, false, false, {
            'Nango-Is-Sync': true,
            'Nango-Is-Dry-Run': this.dryRun
        });

        return response.data.metadata as T;
    }

    /**
     * Sets custom metadata for a connection by sending a POST request
     * @param {string} providerConfigKey - The key identifying the provider configuration on Nango
     * @param {string} connectionId - The ID of the connection for which to set metadata
     * @param {Record<string, any>} metadata - The custom metadata to set
     * @throws {Error} - If providerConfigKey, connectionId, or metadata is missing
     * @returns {Promise<AxiosResponse<void>>} - A promise that resolves with the Axios response from the server
     */
    public async setMetadata(providerConfigKey: string, connectionId: string, metadata: Record<string, any>): Promise<AxiosResponse<void>> {
        if (!providerConfigKey) {
            throw new Error('Provider Config Key is required');
        }

        if (!connectionId) {
            throw new Error('Connection Id is required');
        }

        if (!metadata) {
            throw new Error('Metadata is required');
        }

        const url = `${this.serverUrl}/connection/${connectionId}/metadata?provider_config_key=${providerConfigKey}`;

        const headers: Record<string, string | number | boolean> = {
            'Provider-Config-Key': providerConfigKey
        };

        return axios.post(url, metadata, { headers: this.enrichHeaders(headers) });
    }

    /**
     * Edits custom metadata for a connection, only overriding specified properties, not the entire metadata by sending a PATCH request
     * @param {string} providerConfigKey - The key identifying the provider configuration on Nango
     * @param {string} connectionId - The ID of the connection for which to update metadata
     * @param {Record<string, any>} metadata - The custom metadata to update
     * @returns {Promise<AxiosResponse<void>>} - A promise that resolves with the Axios response from the server
     * @throws {Error} - If providerConfigKey, connectionId, or metadata is missing
     */
    public async updateMetadata(providerConfigKey: string, connectionId: string, metadata: Record<string, any>): Promise<AxiosResponse<void>> {
        if (!providerConfigKey) {
            throw new Error('Provider Config Key is required');
        }

        if (!connectionId) {
            throw new Error('Connection Id is required');
        }

        if (!metadata) {
            throw new Error('Metadata is required');
        }

        const url = `${this.serverUrl}/connection/${connectionId}/metadata?provider_config_key=${providerConfigKey}`;

        const headers: Record<string, string | number | boolean> = {
            'Provider-Config-Key': providerConfigKey
        };

        return axios.patch(url, metadata, { headers: this.enrichHeaders(headers) });
    }

    /**
     * Deletes a specific connection by sending a DELETE request
     * @param {string} providerConfigKey - The key identifying the provider configuration on Nango
     * @param {string} connectionId - The ID of the connection to be deleted
     * @returns {Promise<AxiosResponse<void>>} - A promise that resolves with the Axios response from the server
     */
    public async deleteConnection(providerConfigKey: string, connectionId: string): Promise<AxiosResponse<void>> {
        const url = `${this.serverUrl}/connection/${connectionId}?provider_config_key=${providerConfigKey}`;

        const headers = {
            'Content-Type': 'application/json'
        };

        return axios.delete(url, { headers: this.enrichHeaders(headers) });
    }

    /**
     * =======
     * SCRIPTS
     *      CONFIG
     * =======
     */

    /**
     * Retrieves the configuration for all integration scripts by sending a GET request
     * @returns {Promise<StandardNangoConfig[]>} - A promise that resolves with an array of configuration objects for all integration scripts
     */
    public async getScriptsConfig(): Promise<StandardNangoConfig[]> {
        const url = `${this.serverUrl}/scripts/config`;

        const headers = {
            'Content-Type': 'application/json'
        };

        const response = await axios.get(url, { headers: this.enrichHeaders(headers) });

        return response.data;
    }

    /**
     * =======
     * SYNCS
     *      GET RECORDS
     *      TRIGGER
     *      START
     *      PAUSE
     *      STATUS
     *      GET ENVIRONMENT VARIABLES
     * =======
     */

    /**
     * @deprecated. Use listRecords() instead.
     */
    public async getRecords<T = any>(config: GetRecordsRequestConfig): Promise<(T & { _nango_metadata: RecordMetadata })[]> {
        const { connectionId, providerConfigKey, model, delta, offset, limit, includeNangoMetadata, filter } = config;
        validateSyncRecordConfiguration(config);

        const order = config?.order === 'asc' ? 'asc' : 'desc';

        let sortBy = 'id';
        switch (config.sortBy) {
            case 'createdAt':
                sortBy = 'created_at';
                break;
            case 'updatedAt':
                sortBy = 'updated_at';
                break;
        }

        if (includeNangoMetadata) {
            console.warn(
                `The includeNangoMetadata option will be deprecated soon and will be removed in a future release. Each record now has a _nango_metadata property which includes the same properties.`
            );
        }
        const includeMetadata = includeNangoMetadata || false;

        const url = `${this.serverUrl}/sync/records/?model=${model}&order=${order}&delta=${delta || ''}&offset=${offset || ''}&limit=${limit || ''}&sort_by=${
            sortBy || ''
        }&include_nango_metadata=${includeMetadata}${filter ? `&filter=${filter}` : ''}`;

        const headers: Record<string, string | number | boolean> = {
            'Connection-Id': connectionId,
            'Provider-Config-Key': providerConfigKey
        };

        const options = {
            headers: this.enrichHeaders(headers)
        };

        const response = await axios.get(url, options);

        return response.data;
    }

    /**
     * Returns the synced data by sending a GET request to list records, ordered by modification date ascending
     * If some records are updated while you paginate through this endpoint, you might see these records multiple times
     * @param {ListRecordsRequestConfig} config - Configuration object for listing records
     * @returns {Promise<{ records: (T & { _nango_metadata: RecordMetadata })[]; next_cursor: string | null }>} - A promise that resolves with an object containing an array of records and a cursor for pagination
     * @template T - The type of records to be listed
     */
    public async listRecords<T extends Record<string, any> = Record<string, any>>(
        config: ListRecordsRequestConfig
    ): Promise<{ records: (T & { _nango_metadata: RecordMetadata })[]; next_cursor: string | null }> {
        const { connectionId, providerConfigKey, model, delta, modifiedAfter, limit, filter, cursor } = config;
        validateSyncRecordConfiguration(config);

        const url = `${this.serverUrl}/records/?model=${model}${delta || modifiedAfter ? `&modified_after=${modifiedAfter || delta}` : ''}${limit ? `&limit=${limit}` : ''}${
            filter ? `&filter=${filter}` : ''
        }${cursor ? `&cursor=${cursor}` : ''}`;

        const headers: Record<string, string | number | boolean> = {
            'Connection-Id': connectionId,
            'Provider-Config-Key': providerConfigKey
        };

        const options = {
            headers: this.enrichHeaders(headers)
        };

        const response = await axios.get(url, options);

        return response.data;
    }

    /**
     * Triggers an additional, one-off execution of specified sync(s) for a given connection or all applicable connections if no connection is specified by sending a POST request
     * @param {string} providerConfigKey - The key identifying the provider configuration on Nango
     * @param {string[]} [syncs=[]] - An optional array of sync names to trigger. If empty, all applicable syncs will be triggered
     * @param {string} [connectionId] - An optional ID of the connection for which to trigger the syncs. If not provided, syncs will be triggered for all applicable connections
     * @param {boolean} [fullResync] - An optional flag indicating whether to perform a full resynchronization. Default is false
     * @throws {Error} - If syncs is provided but not an empty array or array of strings, or if a string is provided instead of an array
     * @returns {Promise<void>} - A promise that resolves when the sync trigger request is sent
     */
    public async triggerSync(providerConfigKey: string, syncs?: string[], connectionId?: string, fullResync?: boolean): Promise<void> {
        const url = `${this.serverUrl}/sync/trigger`;

        if (typeof syncs === 'string') {
            throw new Error('Syncs must be an array of strings. If it is a single sync, please wrap it in an array.');
        }

        const body = {
            syncs: syncs || [],
            provider_config_key: providerConfigKey,
            connection_id: connectionId,
            full_resync: fullResync
        };

        return axios.post(url, body, { headers: this.enrichHeaders() });
    }

    /**
     * Starts the schedule of specified sync(s) for a given connection or all applicable connections if no connection is specified by sending a POST request
     * @param {string} providerConfigKey - The key identifying the provider configuration on Nango
     * @param {string[]} [syncs=[]] - An optional array of sync names to start. If empty, all applicable syncs will be started
     * @param {string} [connectionId] - An optional ID of the connection for which to start the syncs. If not provided, syncs will be started for all applicable connections
     * @throws {Error} - If providerConfigKey or syncs are not provided or syncs is provided but not an empty array or array of strings
     * @returns {Promise<void>} - A promise that resolves when the sync start request is sent
     */
    public async startSync(providerConfigKey: string, syncs: string[], connectionId?: string): Promise<void> {
        if (!providerConfigKey) {
            throw new Error('Provider Config Key is required');
        }

        if (!syncs) {
            throw new Error('Sync is required');
        }

        if (typeof syncs === 'string') {
            throw new Error('Syncs must be an array of strings. If it is a single sync, please wrap it in an array.');
        }

        const body = {
            syncs: syncs || [],
            provider_config_key: providerConfigKey,
            connection_id: connectionId
        };

        const url = `${this.serverUrl}/sync/start`;

        return axios.post(url, body, { headers: this.enrichHeaders() });
    }

    /**
     * Pauses the schedule of specified sync(s) for a given connection or all applicable connections by sending a POST request
     * @param {string} providerConfigKey -The key identifying the provider configuration on Nango
     * @param {string[]} syncs - An optional array of sync names to pause. If empty, all applicable syncs will be paused
     * @param {string} [connectionId] - An optional ID of the connection for which to pause the syncs. If not provided, syncs will be paused for all applicable connections
     * @throws {Error} - If providerConfigKey or syncs are not provided or syncs is provided but not an empty array or array of strings
     * @returns {Promise<void>} - A promise that resolves when the sync pause request is sent
     */
    public async pauseSync(providerConfigKey: string, syncs: string[], connectionId?: string): Promise<void> {
        if (!providerConfigKey) {
            throw new Error('Provider Config Key is required');
        }

        if (!syncs) {
            throw new Error('Sync is required');
        }

        if (typeof syncs === 'string') {
            throw new Error('Syncs must be an array of strings. If it is a single sync, please wrap it in an array.');
        }

        const url = `${this.serverUrl}/sync/pause`;

        const body = {
            syncs: syncs || [],
            provider_config_key: providerConfigKey,
            connection_id: connectionId
        };

        return axios.post(url, body, { headers: this.enrichHeaders() });
    }

    /**
     * Get the status of specified sync(s) for a given connection or all applicable connections by sending a GET request
     * @param {string} providerConfigKey - The key identifying the provider configuration on Nango
     * @param {'*' | string[]} syncs - An array of sync names to get status for, or '*' to get status for all syncs
     * @param {string} [connectionId] - An optional ID of the connection for which to get sync status. If not provided, status for all applicable connections will be retrieved
     * @throws {Error} - If providerConfigKey or sync are not provided or if syncs provided are not a string array or '*'
     * @returns {Promise<SyncStatusResponse>} - A promise that resolves with the status of the specified sync(s)
     */
    public async syncStatus(providerConfigKey: string, syncs: '*' | string[], connectionId?: string): Promise<SyncStatusResponse> {
        if (!providerConfigKey) {
            throw new Error('Provider Config Key is required');
        }

        if (!syncs) {
            throw new Error('Sync is required');
        }

        if (typeof syncs === 'string' && syncs !== '*') {
            throw new Error('Syncs must be an array of strings. If it is a single sync, please wrap it in an array.');
        }

        const url = `${this.serverUrl}/sync/status`;

        const params = {
            syncs: syncs === '*' ? '*' : syncs.join(','),
            provider_config_key: providerConfigKey,
            connection_id: connectionId
        };

        const response = await axios.get(url, { headers: this.enrichHeaders(), params });

        return response.data;
    }

    /**
     * Override a sync’s default frequency for a specific connection, or revert to the default frequency by sending a PUT request
     * @param {string} providerConfigKey - The key identifying the provider configuration on Nango
     * @param {string} sync - The name of the sync to update
     * @param {string} connectionId - The ID of the connection for which to update the sync frequency
     * @param {string | null} frequency - The new frequency to set for the sync, or null to revert to the default frequency
     * @throws {Error} - If providerConfigKey, sync, or connectionId are not provided, or if frequency is not a string or null
     * @returns {Promise<UpdateSyncFrequencyResponse>} - A promise that resolves with the response data after updating the sync frequency
     */
    public async updateSyncConnectionFrequency(
        providerConfigKey: string,
        sync: string,
        connectionId: string,
        frequency: string | null
    ): Promise<UpdateSyncFrequencyResponse> {
        if (!providerConfigKey) {
            throw new Error('Provider Config Key is required');
        }

        if (typeof sync === 'string') {
            throw new Error('Sync must be a string.');
        }

        if (typeof connectionId === 'string') {
            throw new Error('ConnectionId must be a string.');
        }

        if (typeof frequency !== 'string' && frequency !== null) {
            throw new Error('Frequency must be a string or null.');
        }

        const url = `${this.serverUrl}/sync/update-connection-frequency`;

        const params = {
            sync,
            provider_config_key: providerConfigKey,
            connection_id: connectionId,
            frequency
        };

        const response = await axios.put(url, { headers: this.enrichHeaders(), params });

        return response.data;
    }

    /**
     * Retrieve the environment variables as added in the Nango dashboard by sending a GET request
     * @returns {Promise<{ name: string; value: string }[]>} - A promise that resolves with an array of environment variables
     */
    public async getEnvironmentVariables(): Promise<{ name: string; value: string }[]> {
        const url = `${this.serverUrl}/environment-variables`;

        const headers = {
            'Content-Type': 'application/json'
        };

        const response = await axios.get(url, { headers: this.enrichHeaders(headers) });

        if (!response.data) {
            return [];
        }

        return response.data;
    }

    /**
     * =======
     * ACTIONS
     *      TRIGGER
     * =======
     */

    /**
     * Triggers an action for a connection by sending a POST request
     * @param {string} providerConfigKey - The key identifying the provider configuration on Nango
     * @param {string} connectionId - The ID of the connection for which the action should be triggered
     * @param {string} actionName - The name of the action to trigger
     * @param {unknown} [input] - An optional input data for the action
     * @returns {Promise<object>} - A promise that resolves with an object containing the response data from the triggered action
     */
    public async triggerAction(providerConfigKey: string, connectionId: string, actionName: string, input?: unknown): Promise<object> {
        const url = `${this.serverUrl}/action/trigger`;

        const headers = {
            'Connection-Id': connectionId,
            'Provider-Config-Key': providerConfigKey
        };

        const body = {
            action_name: actionName,
            input
        };

        const response = await axios.post(url, body, { headers: this.enrichHeaders(headers) });

        return response.data;
    }

    /**
     * =======
     * PROXY
     *      GET
     *      POST
     *      PUT
     *      PATCH
     *      DELETE
     * =======
     */

    /**
     * Sends a proxied HTTP request based on the provided configuration
     * @param {ProxyConfiguration} config - The configuration object for the proxy request
     * @returns {Promise<AxiosResponse<T>>} A promise that resolves with the response from the proxied request
     * @template T - The type of the response data
     */
    public async proxy<T = any>(config: ProxyConfiguration): Promise<AxiosResponse<T>> {
        if (!config.connectionId && this.connectionId) {
            config.connectionId = this.connectionId;
        }

        if (!config.providerConfigKey && this.providerConfigKey) {
            config.providerConfigKey = this.providerConfigKey;
        }

        validateProxyConfiguration(config);

        const { providerConfigKey, connectionId, method, retries, headers: customHeaders, baseUrlOverride, decompress, retryOn } = config;

        const url = `${this.serverUrl}/proxy${config.endpoint[0] === '/' ? '' : '/'}${config.endpoint}`;

        const customPrefixedHeaders: CustomHeaders =
            customHeaders && Object.keys(customHeaders as CustomHeaders).length > 0
                ? Object.keys(customHeaders as CustomHeaders).reduce((acc: CustomHeaders, key: string) => {
                      acc[`Nango-Proxy-${key}`] = customHeaders[key] as string;
                      return acc;
                  }, {})
                : ({} as CustomHeaders);

        const headers: Record<string, string | number | boolean | CustomHeaders> = {
            'Connection-Id': connectionId as string,
            'Provider-Config-Key': providerConfigKey as string,
            'Base-Url-Override': baseUrlOverride || '',
            'Nango-Is-Sync': this.isSync,
            'Nango-Is-Dry-Run': this.dryRun,
            'Nango-Activity-Log-Id': this.activityLogId || '',
            ...customPrefixedHeaders
        };

        if (retries) {
            headers['Retries'] = retries;
        }

        if (decompress) {
            headers['Decompress'] = decompress;
        }

        if (retryOn) {
            headers['Retry-On'] = retryOn.join(',');
        }

        const options: AxiosRequestConfig = {
            headers: this.enrichHeaders(headers as Record<string, string | number | boolean>)
        };

        if (config.params) {
            options.params = config.params;
        }

        if (config.paramsSerializer) {
            options.paramsSerializer = config.paramsSerializer;
        }

        if (config.responseType) {
            options.responseType = config.responseType;
        }

        if (method?.toUpperCase() === 'POST') {
            return axios.post(url, config.data, options);
        } else if (method?.toUpperCase() === 'PATCH') {
            return axios.patch(url, config.data, options);
        } else if (method?.toUpperCase() === 'PUT') {
            return axios.put(url, config.data, options);
        } else if (method?.toUpperCase() === 'DELETE') {
            return axios.delete(url, options);
        } else {
            return axios.get(url, options);
        }
    }

    /**
     * Sends a GET request using the proxy based on the provided configuration
     * @param {ProxyConfiguration} config - The configuration object for the GET request
     * @returns {Promise<AxiosResponse<T>>} A promise that resolves with the response from the GET request
     * @template T - The type of the response data
     */
    public async get<T = any>(config: ProxyConfiguration): Promise<AxiosResponse<T>> {
        return this.proxy({
            ...config,
            method: 'GET'
        });
    }

    /**
     * Sends a POST request using the proxy based on the provided configuration
     * @param {ProxyConfiguration} config - The configuration object for the POST request
     * @returns {Promise<AxiosResponse<T>>} A promise that resolves with the response from the POST request
     * @template T - The type of the response data
     */
    public async post<T = any>(config: ProxyConfiguration): Promise<AxiosResponse<T>> {
        return this.proxy({
            ...config,
            method: 'POST'
        });
    }

    /**
     * Sends a PATCH request using the proxy based on the provided configuration
     * @param {ProxyConfiguration} config - The configuration object for the PATCH request
     * @returns {Promise<AxiosResponse<T>>} A promise that resolves with the response from the PATCH request
     * @template T - The type of the response data
     */
    public async patch<T = any>(config: ProxyConfiguration): Promise<AxiosResponse<T>> {
        return this.proxy({
            ...config,
            method: 'PATCH'
        });
    }

    /**
     * Sends a DELETE request using the proxy based on the provided configuration
     * @param {ProxyConfiguration} config - The configuration object for the DELETE request
     * @returns {Promise<AxiosResponse<T>>} A promise that resolves with the response from the DELETE request
     * @template T - The type of the response data
     */
    public async delete<T = any>(config: ProxyConfiguration): Promise<AxiosResponse<T>> {
        return this.proxy({
            ...config,
            method: 'DELETE'
        });
    }

<<<<<<< HEAD
    /**
     * Retrieves details of a specific connection by sending a GET request
     * @param {string} providerConfigKey - The key identifying the provider configuration on Nango
     * @param {string} connectionId - The ID of the connection for which to retrieve connection details
     * @param {boolean} [forceRefresh=false] - An optional flag indicating whether to force a refresh of the access tokens. Defaults to false
     * @param {boolean} [refreshToken=false] - An optional flag indicating whether to send the refresh token as part of the response. Defaults to false
     * @param {Record<string, any>} [additionalHeader={}] - Additional headers to include in the request
     * @returns {Promise<AxiosResponse<Connection>>} A promise that resolves with the response containing connection details
     */
=======
    // -- Webhooks
    /**
     *
     * Verify incoming webhooks signature
     *
     * @param signatureInHeader The value in the header X-Nango-Signature
     * @param jsonPayload The HTTP body as JSON
     */
    public verifyWebhookSignature(signatureInHeader: string, jsonPayload: unknown): boolean {
        return (
            crypto
                .createHash('sha256')
                .update(`${this.secretKey}${JSON.stringify(jsonPayload)}`)
                .digest('hex') === signatureInHeader
        );
    }

>>>>>>> 7be8c103
    private async getConnectionDetails(
        providerConfigKey: string,
        connectionId: string,
        forceRefresh: boolean = false,
        refreshToken: boolean = false,
        additionalHeader: Record<string, any> = {}
    ): Promise<AxiosResponse<Connection>> {
        const url = `${this.serverUrl}/connection/${connectionId}`;

        const headers = {
            'Content-Type': 'application/json',
            'Nango-Is-Sync': this.isSync,
            'Nango-Is-Dry-Run': this.dryRun
        };

        if (additionalHeader) {
            Object.assign(headers, additionalHeader);
        }

        const params = {
            provider_config_key: providerConfigKey,
            force_refresh: forceRefresh,
            refresh_token: refreshToken
        };

        return axios.get(url, { params: params, headers: this.enrichHeaders(headers) });
    }

    /**
     * Retrieves details of all connections from the server or details of a specific connection if a connection ID is provided
     * @param {string} [connectionId] - Optional. This is the unique connection identifier used to identify this connection
     * @returns {Promise<AxiosResponse<{ connections: ConnectionList[] }>>} A promise that resolves with the response containing connection details
     */
    private async listConnectionDetails(connectionId?: string): Promise<AxiosResponse<{ connections: ConnectionList[] }>> {
        let url = `${this.serverUrl}/connection?`;
        if (connectionId) {
            url = url.concat(`connectionId=${connectionId}`);
        }

        const headers = {
            'Content-Type': 'application/json'
        };

        return axios.get(url, { headers: this.enrichHeaders(headers) });
    }

    /**
     * Enriches the headers with the Authorization token
     * @param {Record<string, string | number | boolean>} [headers={}] - Optional. The headers to enrich
     * @returns {Record<string, string | number | boolean>} The enriched headers
     */
    private enrichHeaders(headers: Record<string, string | number | boolean> = {}): Record<string, string | number | boolean> {
        headers['Authorization'] = 'Bearer ' + this.secretKey;

        return headers;
    }
}<|MERGE_RESOLUTION|>--- conflicted
+++ resolved
@@ -826,7 +826,6 @@
         });
     }
 
-<<<<<<< HEAD
     /**
      * Retrieves details of a specific connection by sending a GET request
      * @param {string} providerConfigKey - The key identifying the provider configuration on Nango
@@ -836,25 +835,6 @@
      * @param {Record<string, any>} [additionalHeader={}] - Additional headers to include in the request
      * @returns {Promise<AxiosResponse<Connection>>} A promise that resolves with the response containing connection details
      */
-=======
-    // -- Webhooks
-    /**
-     *
-     * Verify incoming webhooks signature
-     *
-     * @param signatureInHeader The value in the header X-Nango-Signature
-     * @param jsonPayload The HTTP body as JSON
-     */
-    public verifyWebhookSignature(signatureInHeader: string, jsonPayload: unknown): boolean {
-        return (
-            crypto
-                .createHash('sha256')
-                .update(`${this.secretKey}${JSON.stringify(jsonPayload)}`)
-                .digest('hex') === signatureInHeader
-        );
-    }
-
->>>>>>> 7be8c103
     private async getConnectionDetails(
         providerConfigKey: string,
         connectionId: string,
