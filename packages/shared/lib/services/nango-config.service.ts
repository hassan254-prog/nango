import fs from 'fs';
import chalk from 'chalk';
import path, { dirname } from 'path';
import { fileURLToPath } from 'url';
import yaml from 'js-yaml';
import ms from 'ms';

import type {
    NangoConfig,
    NangoConfigV1,
    NangoConfigV2,
    StandardNangoConfig,
    NangoSyncConfig,
    NangoSyncModel,
    NangoV2Integration,
    NangoSyncEndpoint,
    NangoIntegrationDataV2
} from '../models/NangoConfig.js';
import type { HTTP_VERB, ServiceResponse } from '../models/Generic.js';
import { SyncType, SyncConfigType } from '../models/Sync.js';
import { NangoError } from '../utils/error.js';
import { JAVASCRIPT_PRIMITIVES } from '../utils/utils.js';

const __filename = fileURLToPath(import.meta.url);
const __dirname = dirname(__filename);

export const nangoConfigFile = 'nango.yaml';
export const SYNC_FILE_EXTENSION = 'js';

export function loadLocalNangoConfig(loadLocation?: string): Promise<NangoConfig | null> {
    let location;

    if (loadLocation) {
        location = `${loadLocation}/${nangoConfigFile}`;
    } else if (process.env['NANGO_INTEGRATIONS_FULL_PATH']) {
        location = path.resolve(process.env['NANGO_INTEGRATIONS_FULL_PATH'], nangoConfigFile);
    } else {
        location = path.resolve(__dirname, `../nango-integrations/${nangoConfigFile}`);
    }

    try {
        const yamlConfig = fs.readFileSync(location, 'utf8');

        const configData: NangoConfig = yaml.load(yamlConfig) as unknown as NangoConfig;

        return Promise.resolve(configData);
    } catch (error) {
        console.log(`no nango.yaml config found at ${location}`);
    }

    return Promise.resolve(null);
}

export function determineVersion(configData: NangoConfig): 'v1' | 'v2' {
    if (!configData.integrations || Object.keys(configData.integrations).length === 0) {
        return 'v1';
    }

    const [firstProviderConfigKey] = Object.keys(configData.integrations) as [string];
    const firstProviderConfig = configData.integrations[firstProviderConfigKey] as NangoV2Integration;

    if ('syncs' in firstProviderConfig || 'actions' in firstProviderConfig) {
        return 'v2';
    } else {
        return 'v1';
    }
}

export function loadStandardConfig(configData: NangoConfig, showMessages = false, isPublic?: boolean | null): ServiceResponse<StandardNangoConfig[] | null> {
    try {
        if (!configData) {
            return { success: false, error: new NangoError('no_config_found'), response: null };
        }
        const version = determineVersion(configData);

        if (!configData.integrations) {
            return { success: true, error: null, response: [] };
        }

        const configServiceResponse =
            version === 'v1' ? convertConfigObject(configData as NangoConfigV1) : convertV2ConfigObject(configData as NangoConfigV2, showMessages, isPublic);

        return configServiceResponse;
    } catch (error: any) {
        return { success: false, error: new NangoError('error_loading_nango_config', error?.message), response: null };
    }
}

function getFieldsForModel(modelName: string, config: NangoConfig): { name: string; type: string }[] | null {
    const modelFields = [];

    if (JAVASCRIPT_PRIMITIVES.includes(modelName)) {
        return null;
    }

    if (!config.models || Object.keys(config.models).length === 0) {
        return null;
    }

    const modelData = config.models[modelName] || config.models[`${modelName.slice(0, -1)}`];

    for (const fieldName in modelData) {
        const fieldType = modelData[fieldName];
        if (fieldName === '__extends') {
            const extendedModels = (fieldType as string).split(',');
            for (const extendedModel of extendedModels) {
                const extendedFields = getFieldsForModel(extendedModel.trim(), config);
                if (extendedFields) {
                    modelFields.push(...extendedFields);
                }
            }
        } else if (typeof fieldType === 'object') {
            for (const subFieldName in fieldType) {
                const subFieldType = fieldType[subFieldName];
                modelFields.push({ name: `${fieldName}.${subFieldName}`, type: subFieldType as string });
            }
        } else {
            modelFields.push({ name: fieldName, type: fieldType as string });
        }
    }

    return modelFields;
}

export function convertConfigObject(config: NangoConfigV1): ServiceResponse<StandardNangoConfig[]> {
    const output = [];

    for (const providerConfigKey in config.integrations) {
        const syncs = [];
        const actions = [];
        const integration = config.integrations[providerConfigKey];
        let provider;

        if (integration!['provider']) {
            provider = integration!['provider'];
            delete integration!['provider'];
        }

        for (const syncName in integration) {
            const sync: NangoSyncConfig = integration[syncName] as unknown as NangoSyncConfig;
            const models: NangoSyncModel[] = [];
            if (sync.returns) {
                const syncReturns = Array.isArray(sync.returns) ? sync.returns : [sync.returns];
                syncReturns.forEach((model) => {
                    const modelFields = getFieldsForModel(model, config) as { name: string; type: string }[];
                    models.push({ name: model, fields: modelFields });
                });
            }

            const scopes = sync?.scopes || sync?.metadata?.scopes || [];

            const flowObject = {
                name: syncName,
                runs: sync.runs || '',
                track_deletes: sync.track_deletes || false,
                type: sync.type || SyncConfigType.SYNC,
                auto_start: sync.auto_start === false ? false : true,
                attributes: sync.attributes || {},
                returns: sync.returns,
                models: models || [],
                description: sync?.description || sync?.metadata?.description || '',
                scopes: Array.isArray(scopes) ? scopes : String(scopes)?.split(','),
                endpoints: sync?.endpoints || [],
                nango_yaml_version: 'v1'
            };

            if (sync.type === SyncConfigType.ACTION) {
                actions.push(flowObject);
            } else {
                syncs.push(flowObject);
            }
        }

        const simplifiedIntegration: StandardNangoConfig = {
            providerConfigKey,
            syncs,
            actions
        };

        if (provider) {
            simplifiedIntegration.provider = provider as unknown as string;
        }

        output.push(simplifiedIntegration);
    }
    return { success: true, error: null, response: output };
}

const assignEndpoints = (rawEndpoint: string, defaultMethod: HTTP_VERB, singleAllowedMethod = false, showMessages = false) => {
    let endpoints: NangoSyncEndpoint[] = [];
    const endpoint = rawEndpoint.split(' ') as string[];

    if (endpoint.length > 1) {
        const method = singleAllowedMethod ? defaultMethod : (endpoint[0]?.toUpperCase() as HTTP_VERB);

        if (singleAllowedMethod && showMessages && endpoint[0]?.toUpperCase() !== defaultMethod) {
            console.log(chalk.yellow(`A sync only allows for a ${defaultMethod} method. The provided ${endpoint[0]?.toUpperCase()} method will be ignored.`));
        }

        endpoints = [
            {
                [method]: endpoint[1] as string
            }
        ];
    } else {
        if (showMessages && !singleAllowedMethod) {
            console.log(chalk.yellow(`No HTTP method provided for endpoint ${endpoint[0]}. Defaulting to ${defaultMethod}.`));
        }
        endpoints = [
            {
                [defaultMethod]: endpoint[0] as string
            }
        ];
    }

    return endpoints;
};

const parseModelInEndpoint = (endpoint: string, allModelNames: string[], inputModel: NangoSyncModel, config: NangoConfig): ServiceResponse<NangoSyncModel> => {
    if (Object.keys(inputModel).length > 0) {
        return { success: false, error: new NangoError('conflicting_model_and_input'), response: null };
    }

    const modelNameWithIdentifier = endpoint.match(/{([^}]+)}/)?.[1];
    const modelNameWithIdentifierArray = modelNameWithIdentifier?.split(':');

    if (!modelNameWithIdentifierArray || modelNameWithIdentifierArray?.length < 2) {
        return { success: false, error: new NangoError('invalid_model_identifier', modelNameWithIdentifier), response: null };
    }

    const [modelName, identifier] = modelNameWithIdentifierArray;

    if (!allModelNames.includes(modelName as string)) {
        return { success: false, error: new NangoError('missing_model_name', modelName), response: null };
    }

    const modelFields = getFieldsForModel(modelName as string, config) as { name: string; type: string }[];

    const identifierModelFields = modelFields.filter((field) => field.name === identifier);

    if (identifierModelFields.length === 0) {
        return { success: false, error: new NangoError('missing_model_identifier', identifier), response: null };
    }

    inputModel.name = modelNameWithIdentifier as string;
    inputModel.fields = identifierModelFields;

    return { success: true, error: null, response: inputModel };
};

export function convertV2ConfigObject(config: NangoConfigV2, showMessages = false, isPublic?: boolean | null): ServiceResponse<StandardNangoConfig[]> {
    const output: StandardNangoConfig[] = [];
    const allModelNames = config.models ? Object.keys(config.models) : [];

    for (const providerConfigKey in config.integrations) {
        const builtSyncs: NangoSyncConfig[] = [];
        const builtActions: NangoSyncConfig[] = [];

        const integration: NangoV2Integration = config.integrations[providerConfigKey] as NangoV2Integration;
        let provider;

        if (integration!['provider']) {
            provider = integration!['provider'];
            delete integration!['provider'];
        }

        // check that every endpoint is unique across syncs and actions
        const allEndpoints: string[] = [];
        const allModels: string[] = [];

        const syncs = integration['syncs'] as NangoV2Integration;
        const actions = integration['actions'] as NangoV2Integration;

        for (const syncName in syncs) {
            const sync: NangoIntegrationDataV2 = syncs[syncName] as NangoIntegrationDataV2;
            const models: NangoSyncModel[] = [];
            const inputModel: NangoSyncModel = {} as NangoSyncModel;

            if (sync.output) {
                const syncReturns = Array.isArray(sync.output) ? sync.output : [sync.output];
                for (const model of syncReturns) {
                    if (!allModels.includes(model)) {
                        if (!JAVASCRIPT_PRIMITIVES.includes(model)) {
                            allModels.push(model);
                        }
                    } else {
                        const error = new NangoError('duplicate_model', { model, name: syncName, type: 'sync' });
                        return { success: false, error, response: null };
                    }
                    const modelFields = getFieldsForModel(model, config) as { name: string; type: string }[];
                    models.push({ name: model, fields: modelFields });
                }
            }

            if (sync.input) {
                const modelFields = getFieldsForModel(sync.input as string, config) as { name: string; type: string }[];
                inputModel.name = sync.input as string;
                inputModel.fields = modelFields;
            }

            let endpoints: NangoSyncEndpoint[] = [];
            if (sync?.endpoint) {
                if (Array.isArray(sync?.endpoint)) {
                    if (sync?.endpoint?.length !== sync?.output?.length) {
                        const error = new NangoError('endpoint_output_mismatch', syncName);
                        return { success: false, error, response: null };
                    }
                    for (const endpoint of sync?.endpoint as string[]) {
                        endpoints.push(...assignEndpoints(endpoint, 'GET', true, showMessages));

                        if (!allEndpoints.includes(endpoint)) {
                            allEndpoints.push(endpoint);
                        } else {
                            const error = new NangoError('duplicate_endpoint', endpoint);
                            return { success: false, error, response: null };
                        }
                    }
                } else {
                    endpoints = assignEndpoints(sync?.endpoint as string, 'GET', true, showMessages);

                    if (sync?.output && Array.isArray(sync?.output) && sync?.output?.length > 1) {
                        const error = new NangoError('endpoint_output_mismatch', syncName);
                        return { success: false, error, response: null };
                    }

                    if (!allEndpoints.includes(sync?.endpoint)) {
                        allEndpoints.push(sync?.endpoint);
                    } else {
                        const error = new NangoError('duplicate_endpoint', sync?.endpoint);
                        return { success: false, error, response: null };
                    }
                }
            }

            const scopes = sync?.scopes || sync?.metadata?.scopes || [];

            if (!sync?.runs && showMessages) {
                console.log(chalk.yellow(`No runs property found for sync "${syncName}". Defaulting to every day.`));
            }

            const runs = sync?.runs || 'every day';

            const { success, error } = getInterval(runs, new Date());

            if (!success) {
                return { success: false, error, response: null };
            }

            let webhookSubscriptions: string[] = [];

            if (sync['webhook-subscriptions']) {
                if (Array.isArray(sync['webhook-subscriptions'])) {
                    webhookSubscriptions = sync['webhook-subscriptions'] as string[];
                } else {
                    webhookSubscriptions = [sync['webhook-subscriptions'] as string];
                }
            }

            const syncObject: NangoSyncConfig = {
                name: syncName,
                type: SyncConfigType.SYNC,
                models: models || [],
                sync_type: sync.sync_type?.toUpperCase() === SyncType.INCREMENTAL ? SyncType.INCREMENTAL : SyncType.FULL,
                runs,
                track_deletes: sync.track_deletes || false,
                auto_start: sync.auto_start === false ? false : true,
                last_deployed: sync.updated_at,
                is_public: (isPublic !== undefined ? isPublic : sync.is_public === true) as boolean,
                pre_built: (isPublic !== undefined ? isPublic : sync.pre_built === true) as boolean,
                version: sync.version,
                attributes: sync.attributes || {},
                input: inputModel,
                // a sync always returns an array
                returns: Array.isArray(sync.output) ? (sync?.output as string[]) : ([sync.output] as string[]),
                description: sync?.description || sync?.metadata?.description || '',
                scopes: Array.isArray(scopes) ? scopes : String(scopes)?.split(','),
                endpoints,
<<<<<<< HEAD
                nango_yaml_version: 'v2'
=======
                webhookSubscriptions
>>>>>>> 31d53d7f
            };

            if (sync.id) {
                syncObject.id = sync.id;
            }

            builtSyncs.push(syncObject);
        }

        for (const actionName in actions) {
            const action: NangoIntegrationDataV2 = actions[actionName] as NangoIntegrationDataV2;
            const models: NangoSyncModel[] = [];
            let inputModel: NangoSyncModel = {} as NangoSyncModel;

            if (action.output) {
                const actionReturns = Array.isArray(action.output) ? action.output : [action.output];
                for (const model of actionReturns) {
                    if (!allModels.includes(model)) {
                        if (!JAVASCRIPT_PRIMITIVES.includes(model)) {
                            allModels.push(model);
                        }
                    }
                    const modelFields = getFieldsForModel(model, config) as { name: string; type: string }[];
                    models.push({ name: model, fields: modelFields });
                }
            }

            if (action.input) {
                if (action.input.includes('{') && action.input.includes('}')) {
                    // find which model is in between the braces
                    const modelName = action.input.match(/{([^}]+)}/)?.[1];

                    if (!allModelNames.includes(modelName as string)) {
                        throw new Error(`Model ${modelName} not found included in models definition`);
                    }
                }
                const modelFields = getFieldsForModel(action.input as string, config) as { name: string; type: string }[];
                inputModel.name = action.input as string;
                inputModel.fields = modelFields;
            }

            let endpoints: NangoSyncEndpoint[] = [];
            let actionEndpoint: string;

            if (action?.endpoint) {
                if (Array.isArray(action?.endpoint)) {
                    if (action?.endpoint?.length > 1) {
                        const error = new NangoError('action_single_endpoint', actionName);

                        return { success: false, error, response: null };
                    }
                    actionEndpoint = action?.endpoint[0] as string;
                } else {
                    actionEndpoint = action?.endpoint as string;
                }

                endpoints = assignEndpoints(actionEndpoint, 'POST', false, showMessages);
                if (actionEndpoint?.includes('{') && actionEndpoint.includes('}')) {
                    const { success, error, response } = parseModelInEndpoint(actionEndpoint, allModelNames, inputModel, config);
                    if (!success || !response) {
                        return { success, error, response: null };
                    }
                    inputModel = response;
                }

                if (!allEndpoints.includes(actionEndpoint)) {
                    allEndpoints.push(actionEndpoint);
                } else {
                    const error = new NangoError('duplicate_endpoint', actionEndpoint);
                    return { success: false, error, response: null };
                }
            }

            const scopes = action?.scopes || action?.metadata?.scopes || [];

            const actionObject: NangoSyncConfig = {
                name: actionName,
                type: SyncConfigType.ACTION,
                models: models || [],
                runs: '',
                is_public: (isPublic !== undefined ? isPublic : action.is_public === true) as boolean,
                pre_built: (isPublic !== undefined ? isPublic : action.pre_built === true) as boolean,
                version: action.version,
                last_deployed: action.updated_at,
                attributes: action.attributes || {},
                returns: action.output as string[],
                description: action?.description || action?.metadata?.description || '',
                scopes: Array.isArray(scopes) ? scopes : String(scopes)?.split(','),
                input: inputModel,
                endpoints,
                nango_yaml_version: 'v2'
            };

            if (action.id) {
                actionObject.id = action.id;
            }

            builtActions.push(actionObject);
        }

        const simplifiedIntegration: StandardNangoConfig = {
            providerConfigKey,
            syncs: builtSyncs,
            actions: builtActions
        };

        output.push(simplifiedIntegration);

        if (provider) {
            simplifiedIntegration.provider = provider as unknown as string;
        }
    }
    return { success: true, error: null, response: output };
}

export function getOffset(interval: string, date: Date): number {
    const intervalMilliseconds = ms(interval);

    const nowMilliseconds = date.getMinutes() * 60 * 1000 + date.getSeconds() * 1000 + date.getMilliseconds();

    const offset = nowMilliseconds % intervalMilliseconds;

    if (isNaN(offset)) {
        return 0;
    }

    return offset;
}

/**
 * Get Interval
 * @desc get the interval based on the runs property in the yaml. The offset
 * should be the amount of time that the interval should be offset by.
 * If the time is 1536 and the interval is 30m then the next time the sync should run is 1606
 * and then 1636 etc. The offset should be based on the interval and should never be
 * greater than the interval
 */
export function getInterval(runs: string, date: Date): ServiceResponse<{ interval: string; offset: number }> {
    if (runs === 'every half day') {
        const response = { interval: '12h', offset: getOffset('12h', date) };
        return { success: true, error: null, response };
    }

    if (runs === 'every half hour') {
        const response = { interval: '30m', offset: getOffset('30m', date) };
        return { success: true, error: null, response };
    }

    if (runs === 'every quarter hour') {
        const response = { interval: '15m', offset: getOffset('15m', date) };
        return { success: true, error: null, response };
    }

    if (runs === 'every hour') {
        const response = { interval: '1h', offset: getOffset('1h', date) };
        return { success: true, error: null, response };
    }

    if (runs === 'every day') {
        const response = { interval: '1d', offset: getOffset('1d', date) };
        return { success: true, error: null, response };
    }

    if (runs === 'every month') {
        const response = { interval: '30d', offset: getOffset('30d', date) };
        return { success: true, error: null, response };
    }

    if (runs === 'every week') {
        const response = { interval: '1w', offset: getOffset('1w', date) };
        return { success: true, error: null, response };
    }

    const interval = runs.replace('every ', '');

    if (ms(interval) < ms('5m')) {
        const error = new NangoError('sync_interval_too_short');
        return { success: false, error, response: null };
    }

    if (!ms(interval)) {
        const error = new NangoError('sync_interval_invalid');
        return { success: false, error, response: null };
    }

    const offset = getOffset(interval, date);

    return { success: true, error: null, response: { interval, offset } };
}<|MERGE_RESOLUTION|>--- conflicted
+++ resolved
@@ -375,11 +375,8 @@
                 description: sync?.description || sync?.metadata?.description || '',
                 scopes: Array.isArray(scopes) ? scopes : String(scopes)?.split(','),
                 endpoints,
-<<<<<<< HEAD
-                nango_yaml_version: 'v2'
-=======
+                nango_yaml_version: 'v2',
                 webhookSubscriptions
->>>>>>> 31d53d7f
             };
 
             if (sync.id) {
