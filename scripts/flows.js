import fs from 'fs';
import path from 'path';
import yaml from 'js-yaml';

const rootDir = './integration-templates';

let output = {
    integrations: {}
};

// Mapping for directory names to integration names
const directoryToIntegrationMapping = {
    'microsoft-active-directory': 'microsoft-teams',
    'google-workspace': 'google'
};

fs.readdirSync(rootDir).forEach((serviceDir) => {
    const servicePath = path.join(rootDir, serviceDir);
    if (fs.statSync(servicePath).isDirectory()) {
        const nangoFilePath = path.join(servicePath, 'nango.yaml');
        if (fs.existsSync(nangoFilePath)) {
            const nangoContent = fs.readFileSync(nangoFilePath, 'utf8');
            const nangoData = yaml.load(nangoContent);

            const integrationName = directoryToIntegrationMapping[serviceDir] || serviceDir;

            if (nangoData && nangoData.integrations) {
                output.integrations = {
                    ...output.integrations,
                    [integrationName]: {
                        ...output.integrations[integrationName],
                        ...nangoData.integrations[integrationName]
                    }
                };
            }

            if (nangoData && nangoData.models) {
                if (!output.integrations[integrationName]) {
                    output.integrations[integrationName] = {};
                }
<<<<<<< HEAD
                output.integrations[integrationName].models = nangoData.models;

                for (const model in nangoData.models) {
                    if (nangoData.models[model].__extends) {
                        const extendedModel = nangoData.models[model].__extends;
                        const fullModel = nangoData.models[extendedModel];
                        nangoData.models[model] = { ...fullModel };
                    }
                }
=======
                output.integrations[integrationName].models = {
                    ...output.integrations[integrationName].models,
                    ...nangoData.models
                };
>>>>>>> 31d53d7f
            }

            if (directoryToIntegrationMapping[serviceDir]) {
                output.integrations[integrationName].rawName = serviceDir;
            }
        }
    }
});

fs.writeFileSync(path.join('./packages/shared', 'flows.yaml'), yaml.dump(output));<|MERGE_RESOLUTION|>--- conflicted
+++ resolved
@@ -38,7 +38,6 @@
                 if (!output.integrations[integrationName]) {
                     output.integrations[integrationName] = {};
                 }
-<<<<<<< HEAD
                 output.integrations[integrationName].models = nangoData.models;
 
                 for (const model in nangoData.models) {
@@ -48,12 +47,10 @@
                         nangoData.models[model] = { ...fullModel };
                     }
                 }
-=======
                 output.integrations[integrationName].models = {
                     ...output.integrations[integrationName].models,
                     ...nangoData.models
                 };
->>>>>>> 31d53d7f
             }
 
             if (directoryToIntegrationMapping[serviceDir]) {
